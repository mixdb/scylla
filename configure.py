--- conflicted
+++ resolved
@@ -338,15 +338,12 @@
        'api/cache_service.cc',
        'api/api-doc/collectd.json',
        'api/collectd.cc',
-<<<<<<< HEAD
        'api/api-doc/endpoint_snitch_info.json',
        'api/endpoint_snitch.cc',
        'api/api-doc/compaction_manager.json',
        'api/compaction_manager.cc',
-=======
        'api/api-doc/hinted_handoff.json',
        'api/hinted_handoff.cc',
->>>>>>> 3b4ce5a2
        ]
 
 boost_test_lib = [
