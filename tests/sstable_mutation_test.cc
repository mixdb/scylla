--- conflicted
+++ resolved
@@ -1100,13 +1100,9 @@
         sst->write_components(mt->make_flat_reader(s), 1, s, cfg).get();
         sst->load().get();
 
-<<<<<<< HEAD
         shared_index_lists sil;
         assert_that(get_index_reader(sst, sil)).is_empty(*s);
-=======
-        assert_that(sst->get_index_reader(default_priority_class())).is_empty(*s);
       }
->>>>>>> 4d703f9c
     });
 }
 
